<<<<<<< HEAD
from tools import ECHO, CAT
from kosmos import run, one2many, TaskGraph
import os
opj = os.path.join

import ipdb
with ipdb.launch_ipdb_on_exception():
    g = TaskGraph()
    echo = g.source([ECHO(tags={'word': 'hello'}), ECHO(tags={'word': 'world'})])
    cat = g.stage(CAT, parents=[echo], rel=one2many([('n', [1, 2])]))
=======
import os
from tools import ECHO, CAT
from kosmos import rel, Recipe
opj = os.path.join

def run(ex, **kwargs):
    r = Recipe()
    echo = r.add_source([ECHO(tags={'word': 'hello'}), ECHO(tags={'word': 'world'}), ECHO(tags={'word': 'world2'})])
    cat = r.add_stage(CAT, parents=[echo], rel=rel.One2many([('n', [1, 2])]))

    ex.run(r, lambda x: x.execution.output_dir)
>>>>>>> d772b6e1


if __name__ == '__main__':
    from kosmos import default_argparser
    import ipdb
    with ipdb.launch_ipdb_on_exception():
        ex, kwargs = default_argparser()
        run(ex, **kwargs)<|MERGE_RESOLUTION|>--- conflicted
+++ resolved
@@ -1,15 +1,3 @@
-<<<<<<< HEAD
-from tools import ECHO, CAT
-from kosmos import run, one2many, TaskGraph
-import os
-opj = os.path.join
-
-import ipdb
-with ipdb.launch_ipdb_on_exception():
-    g = TaskGraph()
-    echo = g.source([ECHO(tags={'word': 'hello'}), ECHO(tags={'word': 'world'})])
-    cat = g.stage(CAT, parents=[echo], rel=one2many([('n', [1, 2])]))
-=======
 import os
 from tools import ECHO, CAT
 from kosmos import rel, Recipe
@@ -21,8 +9,6 @@
     cat = r.add_stage(CAT, parents=[echo], rel=rel.One2many([('n', [1, 2])]))
 
     ex.run(r, lambda x: x.execution.output_dir)
->>>>>>> d772b6e1
-
 
 if __name__ == '__main__':
     from kosmos import default_argparser
